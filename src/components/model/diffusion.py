--- conflicted
+++ resolved
@@ -607,11 +607,6 @@
                 for client_id, client in self.clients.items():
                     total_loss = 0
 
-<<<<<<< HEAD
-=======
-                    SETTINGS.logger.debug(f'dl_iter: {next(iter(client.dl_train))}')
-                    
->>>>>>> 0f8bfe21
                     # Loading data
                     img_batch, _ = next(iter(client.dl_train))
                     client.x0 = img_batch.to(client.diffusion_model.device)
