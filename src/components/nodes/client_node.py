import torch
import torch.nn as nn

from PIL import Image
from pathlib import Path
from functools import partial

from torch.utils.data import DataLoader, Dataset

from torchvision import transforms as T
from torchvision.datasets.mnist import MNIST, FashionMNIST

from src.components.utils.settings import Settings
from src.components.utils import functions as func
from src.components.nodes.base_node import BaseNode

SETTINGS=Settings()

def tmp_func(x):
        return (x - 0.5) * 2
class Dataset(Dataset):
    def __init__(
        self,
        folder,
        image_size,
        exts = ['jpg', 'jpeg', 'png', 'tiff'],
        augment_horizontal_flip = False,
        convert_image_to = None
    ):
        super().__init__()
        self.folder = folder

        maybe_convert_fn = partial(func.convert_image_to_fn, convert_image_to) if func.exists(convert_image_to) else nn.Identity()

        self.transform = T.Compose([
            T.Lambda(maybe_convert_fn),
            T.Lambda(lambda x: (x - 0.5) * 2),
            T.RandomHorizontalFlip() if augment_horizontal_flip else nn.Identity(),
            T.Resize(image_size),
            T.CenterCrop(image_size),
            T.ToTensor()
        ])
        
        self.image_size = image_size
        self.paths = [p for ext in exts for p in Path(f'{folder}').glob(f'**/*.{ext}')]

    def __len__(self):
        return len(self.paths)

    def __getitem__(self, index):
        path = self.paths[index]
        img = Image.open(path)
        return self.transform(img)

def tmp_func(x):
        return (x - 0.5) * 2
    
class Client(BaseNode):
    def __init__(self, 
                 idx: int,
                 device, 
                 dataset_function,
                 image_chw: int
                 ):
        
        id=f'CLIENT_{idx}'
        node_type='Client'
        super().__init__(id, node_type, device=device)
        
        # Data Handling
        self.transform = T.Compose([
            T.ToTensor(),
            T.Lambda(tmp_func),
            T.Resize(image_chw[1:],antialias=True),
            T.CenterCrop(image_chw[1]),
        ])
        #self.transform=T.Compose([T.ToTensor(), T.Lambda(lambda x: (x - 0.5) * 2)], T.Resize(image_chw[1:]),)
        self.ds_train=dataset_function("./data", download=True, train=True, transform=self.transform)
        self.ds_test=dataset_function("./data", download=True, train=False, transform=self.transform)
        
        if torch.cuda.is_available():
            SETTINGS.logger.info(f'Current device name of {self.id}: {torch.cuda.get_device_name(device=device)}')
        
    def set_dl(self, batch_size) -> DataLoader:
        # Data Loader
        self.dl_train=DataLoader(self.ds_train, batch_size, shuffle=True, num_workers=0)
<<<<<<< HEAD
        self.dl_test=DataLoader(self.ds_test, batch_size, shuffle=True, num_workers=0)
=======
        self.dl_test=DataLoader(self.ds_test, batch_size, shuffle=True, num_workers=0)
        
    '''@classmethod
    def tmp_func(x):
        return (x - 0.5) * 2'''
>>>>>>> 0f8bfe21
<|MERGE_RESOLUTION|>--- conflicted
+++ resolved
@@ -84,12 +84,4 @@
     def set_dl(self, batch_size) -> DataLoader:
         # Data Loader
         self.dl_train=DataLoader(self.ds_train, batch_size, shuffle=True, num_workers=0)
-<<<<<<< HEAD
-        self.dl_test=DataLoader(self.ds_test, batch_size, shuffle=True, num_workers=0)
-=======
-        self.dl_test=DataLoader(self.ds_test, batch_size, shuffle=True, num_workers=0)
-        
-    '''@classmethod
-    def tmp_func(x):
-        return (x - 0.5) * 2'''
->>>>>>> 0f8bfe21
+        self.dl_test=DataLoader(self.ds_test, batch_size, shuffle=True, num_workers=0)